--- conflicted
+++ resolved
@@ -1,16 +1,11 @@
 use {
     borsh::de::BorshDeserialize,
     mpl_token_metadata::{
-<<<<<<< HEAD
-        instruction::MetadataInstruction, pda::find_metadata_account,
-        state::Collection as MplCollection, state::Creator as MplCreator,
-=======
         instruction::MetadataInstruction,
         pda::find_metadata_account,
         state::Creator as MplCreator,
         state::Collection as MplCollection,
         state::CollectionDetails as MplCollectionDetails,
->>>>>>> 1f6bcb96
     },
     solana_sdk::{
         pubkey::Pubkey,
@@ -145,13 +140,10 @@
 
     pub metadata_key: Pubkey, // could be pubkey::default
 
-<<<<<<< HEAD
-=======
     pub mint_authority: Pubkey, // could be pubkey::default
 
     pub collection_details: Option<CollectionDetails>, // Some only for collection nfts
 
->>>>>>> 1f6bcb96
     pub transfers: Vec<Transfer>,
 
     pub current_owner: Option<Ownership>,
@@ -629,10 +621,7 @@
                 }),
                 instruction_index.slot,
             );
-<<<<<<< HEAD
-=======
             bonbon.mint_authority = new_account;
->>>>>>> 1f6bcb96
         }
         TokenInstruction::Burn { .. } => {
             bonbon.apply_ownership(None, instruction_index.slot);
@@ -658,10 +647,7 @@
                 }),
                 instruction_index.slot,
             );
-<<<<<<< HEAD
-=======
             bonbon.mint_authority = new_account;
->>>>>>> 1f6bcb96
         }
         TokenInstruction::BurnChecked { .. } => {
             bonbon.apply_ownership(None, instruction_index.slot);
